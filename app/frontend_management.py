--- conflicted
+++ resolved
@@ -17,17 +17,11 @@
 from typing_extensions import NotRequired
 
 from utils.install_util import get_missing_requirements_message, requirements_path
-<<<<<<< HEAD
+
 from comfy.cli_args import DEFAULT_VERSION_STRING
 import app.logger
 
-=======
-
-from comfy.cli_args import DEFAULT_VERSION_STRING
-import app.logger
-
-
->>>>>>> aebac221
+
 def frontend_install_warning_message():
     return f"""
 {get_missing_requirements_message()}
@@ -75,13 +69,8 @@
     try:
         frontend_version_str = get_installed_frontend_version()
         frontend_version = parse_version(frontend_version_str)
-<<<<<<< HEAD
-        with open(requirements_path, "r", encoding="utf-8") as f:
-            required_frontend = parse_version(f.readline().split("=")[-1])
-=======
         required_frontend_str = get_required_frontend_version()
         required_frontend = parse_version(required_frontend_str)
->>>>>>> aebac221
         if frontend_version < required_frontend:
             app.logger.log_startup_warning(
                 f"""
