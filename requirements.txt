--- conflicted
+++ resolved
@@ -20,10 +20,7 @@
 psutil
 alembic
 SQLAlchemy
-<<<<<<< HEAD
 blake3
-=======
->>>>>>> aebac221
 
 #non essential dependencies:
 kornia>=0.7.1
